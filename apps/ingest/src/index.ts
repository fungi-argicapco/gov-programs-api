import { runCatalogOnce } from './catalog';
import { runOutbox } from './alerts.outbox';
<<<<<<< HEAD
import { checkDeadlinks } from './deadlinks';
import { writeDailyCoverage } from './precompute.coverage';

type IngestEnv = {
  DB: D1Database;
  RAW_R2?: R2Bucket;
  LOOKUPS_KV?: KVNamespace;
  [key: string]: unknown;
};

function getEventDate(event: ScheduledEvent): Date {
  const scheduled = (event as any)?.scheduledTime;
  return scheduled ? new Date(scheduled) : new Date();
}

function shouldRunOutbox(event: ScheduledEvent): boolean {
  const cron = (event as any)?.cron;
  const when = getEventDate(event);
=======

function shouldRunOutbox(event: ScheduledEvent): boolean {
  const cron = (event as any)?.cron;
>>>>>>> 21a9e5c6
  if (typeof cron === 'string' && cron.trim()) {
    const minuteToken = cron.trim().split(/\s+/)[0];
    const parsed = Number(minuteToken);
    if (Number.isInteger(parsed)) {
<<<<<<< HEAD
      return when.getUTCMinutes() === parsed;
    }
    if (minuteToken.startsWith('*/')) {
      const interval = Number(minuteToken.slice(2));
      if (Number.isInteger(interval) && interval > 0) {
        return when.getUTCMinutes() % interval === 0;
      }
    }
  }
  return when.getUTCMinutes() % 10 === 0;
}

function shouldRunDeadlinks(event: ScheduledEvent): boolean {
  const when = getEventDate(event);
  return when.getUTCHours() === 3 && when.getUTCMinutes() === 10;
}

function shouldRunDailyCoverage(event: ScheduledEvent): boolean {
  const when = getEventDate(event);
  return when.getUTCHours() === 3 && when.getUTCMinutes() === 20;
}
=======
      return parsed % 10 === 0;
    }
  }
  const scheduled = (event as any)?.scheduledTime;
  const when = scheduled ? new Date(scheduled) : new Date();
  return when.getUTCMinutes() % 10 === 0;
}
>>>>>>> 21a9e5c6

export default {
  async scheduled(event: ScheduledEvent, env: IngestEnv, _ctx: ExecutionContext) {
    await runCatalogOnce(env);
<<<<<<< HEAD
    if (shouldRunOutbox(event)) {
      await runOutbox(env);
    }
    if (shouldRunDeadlinks(event)) {
      await checkDeadlinks(env);
    }
    if (shouldRunDailyCoverage(event)) {
      await writeDailyCoverage(env);
    }
=======
    if (shouldRunOutbox(_event)) {
      await runOutbox(env);
    }
>>>>>>> 21a9e5c6
  }
};<|MERGE_RESOLUTION|>--- conflicted
+++ resolved
@@ -1,6 +1,5 @@
 import { runCatalogOnce } from './catalog';
 import { runOutbox } from './alerts.outbox';
-<<<<<<< HEAD
 import { checkDeadlinks } from './deadlinks';
 import { writeDailyCoverage } from './precompute.coverage';
 
@@ -19,16 +18,11 @@
 function shouldRunOutbox(event: ScheduledEvent): boolean {
   const cron = (event as any)?.cron;
   const when = getEventDate(event);
-=======
 
-function shouldRunOutbox(event: ScheduledEvent): boolean {
-  const cron = (event as any)?.cron;
->>>>>>> 21a9e5c6
   if (typeof cron === 'string' && cron.trim()) {
     const minuteToken = cron.trim().split(/\s+/)[0];
     const parsed = Number(minuteToken);
     if (Number.isInteger(parsed)) {
-<<<<<<< HEAD
       return when.getUTCMinutes() === parsed;
     }
     if (minuteToken.startsWith('*/')) {
@@ -50,20 +44,10 @@
   const when = getEventDate(event);
   return when.getUTCHours() === 3 && when.getUTCMinutes() === 20;
 }
-=======
-      return parsed % 10 === 0;
-    }
-  }
-  const scheduled = (event as any)?.scheduledTime;
-  const when = scheduled ? new Date(scheduled) : new Date();
-  return when.getUTCMinutes() % 10 === 0;
-}
->>>>>>> 21a9e5c6
 
 export default {
   async scheduled(event: ScheduledEvent, env: IngestEnv, _ctx: ExecutionContext) {
     await runCatalogOnce(env);
-<<<<<<< HEAD
     if (shouldRunOutbox(event)) {
       await runOutbox(env);
     }
@@ -73,10 +57,5 @@
     if (shouldRunDailyCoverage(event)) {
       await writeDailyCoverage(env);
     }
-=======
-    if (shouldRunOutbox(_event)) {
-      await runOutbox(env);
-    }
->>>>>>> 21a9e5c6
   }
 };