import { runCatalogOnce } from './catalog';
import { runOutbox } from './alerts.outbox';
<<<<<<< HEAD
import { checkDeadlinks, formatDay } from './deadlinks';
import { writeDailyCoverage } from './precompute.coverage';

interface ScheduledEvent {
  scheduledTime?: string | number | Date;
  cron?: string;
}

function getScheduledDate(event: ScheduledEvent): Date {
  const scheduled = event?.scheduledTime;
=======
import { checkDeadlinks } from './deadlinks';
import { writeDailyCoverage } from './precompute.coverage';

type IngestEnv = {
  DB: D1Database;
  RAW_R2?: R2Bucket;
  LOOKUPS_KV?: KVNamespace;
  [key: string]: unknown;
};

function getEventDate(event: ScheduledEvent): Date {
  const scheduled = (event as any)?.scheduledTime;
>>>>>>> 043e7c8d
  return scheduled ? new Date(scheduled) : new Date();
}

function shouldRunOutbox(event: ScheduledEvent): boolean {
<<<<<<< HEAD
  const cron = event?.cron;
=======
  const cron = (event as any)?.cron;
  const when = getEventDate(event);

>>>>>>> 043e7c8d
  if (typeof cron === 'string' && cron.trim()) {
    const minuteToken = cron.trim().split(/\s+/)[0];
    const parsed = Number(minuteToken);
    if (Number.isInteger(parsed)) {
<<<<<<< HEAD
      return parsed % 10 === 0;
    }
  }
  const when = getScheduledDate(event);
  return when.getUTCMinutes() % 10 === 0;
}

function shouldRunDailyMetrics(event: ScheduledEvent): boolean {
  const when = getScheduledDate(event);
  return when.getUTCHours() === 0 && when.getUTCMinutes() === 0;
=======
      return when.getUTCMinutes() === parsed;
    }
    if (minuteToken.startsWith('*/')) {
      const interval = Number(minuteToken.slice(2));
      if (Number.isInteger(interval) && interval > 0) {
        return when.getUTCMinutes() % interval === 0;
      }
    }
  }
  return when.getUTCMinutes() % 10 === 0;
}

function shouldRunDeadlinks(event: ScheduledEvent): boolean {
  const when = getEventDate(event);
  return when.getUTCHours() === 3 && when.getUTCMinutes() === 10;
}

function shouldRunDailyCoverage(event: ScheduledEvent): boolean {
  const when = getEventDate(event);
  return when.getUTCHours() === 3 && when.getUTCMinutes() === 20;
>>>>>>> 043e7c8d
}

export default {
  async scheduled(event: ScheduledEvent, env: IngestEnv, _ctx: ExecutionContext) {
    await runCatalogOnce(env);
<<<<<<< HEAD
    if (shouldRunOutbox(_event)) {
      await runOutbox(env);
    }
    if (shouldRunDailyMetrics(_event)) {
      const when = getScheduledDate(_event);
      await Promise.all([checkDeadlinks(env), writeDailyCoverage(env, formatDay(when.getTime()))]);
=======
    if (shouldRunOutbox(event)) {
      await runOutbox(env);
    }
    if (shouldRunDeadlinks(event)) {
      await checkDeadlinks(env);
    }
    if (shouldRunDailyCoverage(event)) {
      await writeDailyCoverage(env);
>>>>>>> 043e7c8d
    }
  }
};<|MERGE_RESOLUTION|>--- conflicted
+++ resolved
@@ -1,17 +1,5 @@
 import { runCatalogOnce } from './catalog';
 import { runOutbox } from './alerts.outbox';
-<<<<<<< HEAD
-import { checkDeadlinks, formatDay } from './deadlinks';
-import { writeDailyCoverage } from './precompute.coverage';
-
-interface ScheduledEvent {
-  scheduledTime?: string | number | Date;
-  cron?: string;
-}
-
-function getScheduledDate(event: ScheduledEvent): Date {
-  const scheduled = event?.scheduledTime;
-=======
 import { checkDeadlinks } from './deadlinks';
 import { writeDailyCoverage } from './precompute.coverage';
 
@@ -24,34 +12,17 @@
 
 function getEventDate(event: ScheduledEvent): Date {
   const scheduled = (event as any)?.scheduledTime;
->>>>>>> 043e7c8d
   return scheduled ? new Date(scheduled) : new Date();
 }
 
 function shouldRunOutbox(event: ScheduledEvent): boolean {
-<<<<<<< HEAD
-  const cron = event?.cron;
-=======
   const cron = (event as any)?.cron;
   const when = getEventDate(event);
 
->>>>>>> 043e7c8d
   if (typeof cron === 'string' && cron.trim()) {
     const minuteToken = cron.trim().split(/\s+/)[0];
     const parsed = Number(minuteToken);
     if (Number.isInteger(parsed)) {
-<<<<<<< HEAD
-      return parsed % 10 === 0;
-    }
-  }
-  const when = getScheduledDate(event);
-  return when.getUTCMinutes() % 10 === 0;
-}
-
-function shouldRunDailyMetrics(event: ScheduledEvent): boolean {
-  const when = getScheduledDate(event);
-  return when.getUTCHours() === 0 && when.getUTCMinutes() === 0;
-=======
       return when.getUTCMinutes() === parsed;
     }
     if (minuteToken.startsWith('*/')) {
@@ -72,20 +43,11 @@
 function shouldRunDailyCoverage(event: ScheduledEvent): boolean {
   const when = getEventDate(event);
   return when.getUTCHours() === 3 && when.getUTCMinutes() === 20;
->>>>>>> 043e7c8d
 }
 
 export default {
   async scheduled(event: ScheduledEvent, env: IngestEnv, _ctx: ExecutionContext) {
     await runCatalogOnce(env);
-<<<<<<< HEAD
-    if (shouldRunOutbox(_event)) {
-      await runOutbox(env);
-    }
-    if (shouldRunDailyMetrics(_event)) {
-      const when = getScheduledDate(_event);
-      await Promise.all([checkDeadlinks(env), writeDailyCoverage(env, formatDay(when.getTime()))]);
-=======
     if (shouldRunOutbox(event)) {
       await runOutbox(env);
     }
@@ -94,7 +56,6 @@
     }
     if (shouldRunDailyCoverage(event)) {
       await writeDailyCoverage(env);
->>>>>>> 043e7c8d
     }
   }
 };