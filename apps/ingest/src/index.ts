import { runCatalogOnce } from './catalog';
import { runOutbox } from './alerts.outbox';
<<<<<<< HEAD

function shouldRunOutbox(event: ScheduledEvent): boolean {
  const cron = (event as any)?.cron;
=======
import { checkDeadlinks } from './deadlinks';
import { writeDailyCoverage } from './precompute.coverage';

type IngestEnv = {
  DB: D1Database;
  RAW_R2?: R2Bucket;
  LOOKUPS_KV?: KVNamespace;
  [key: string]: unknown;
};

function getEventDate(event: ScheduledEvent): Date {
  const scheduled = (event as any)?.scheduledTime;
  return scheduled ? new Date(scheduled) : new Date();
}

function shouldRunOutbox(event: ScheduledEvent): boolean {
  const cron = (event as any)?.cron;
  const when = getEventDate(event);

>>>>>>> 333fac18
  if (typeof cron === 'string' && cron.trim()) {
    const minuteToken = cron.trim().split(/\s+/)[0];
    const parsed = Number(minuteToken);
    if (Number.isInteger(parsed)) {
<<<<<<< HEAD
      return parsed % 10 === 0;
    }
  }
  const scheduled = (event as any)?.scheduledTime;
  const when = scheduled ? new Date(scheduled) : new Date();
  return when.getUTCMinutes() % 10 === 0;
}
=======
      return when.getUTCMinutes() === parsed;
    }
    if (minuteToken.startsWith('*/')) {
      const interval = Number(minuteToken.slice(2));
      if (Number.isInteger(interval) && interval > 0) {
        return when.getUTCMinutes() % interval === 0;
      }
    }
  }
  return when.getUTCMinutes() % 10 === 0;
}

function shouldRunDeadlinks(event: ScheduledEvent): boolean {
  const when = getEventDate(event);
  return when.getUTCHours() === 3 && when.getUTCMinutes() === 10;
}

function shouldRunDailyCoverage(event: ScheduledEvent): boolean {
  const when = getEventDate(event);
  return when.getUTCHours() === 3 && when.getUTCMinutes() === 20;
}
>>>>>>> 333fac18

export default {
  async scheduled(event: ScheduledEvent, env: IngestEnv, _ctx: ExecutionContext) {
    await runCatalogOnce(env);
<<<<<<< HEAD
    if (shouldRunOutbox(_event)) {
      await runOutbox(env);
    }
=======
    if (shouldRunOutbox(event)) {
      await runOutbox(env);
    }
    if (shouldRunDeadlinks(event)) {
      await checkDeadlinks(env);
    }
    if (shouldRunDailyCoverage(event)) {
      await writeDailyCoverage(env);
    }
>>>>>>> 333fac18
  }
};<|MERGE_RESOLUTION|>--- conflicted
+++ resolved
@@ -1,35 +1,13 @@
 import { runCatalogOnce } from './catalog';
 import { runOutbox } from './alerts.outbox';
-<<<<<<< HEAD
 
 function shouldRunOutbox(event: ScheduledEvent): boolean {
   const cron = (event as any)?.cron;
-=======
-import { checkDeadlinks } from './deadlinks';
-import { writeDailyCoverage } from './precompute.coverage';
 
-type IngestEnv = {
-  DB: D1Database;
-  RAW_R2?: R2Bucket;
-  LOOKUPS_KV?: KVNamespace;
-  [key: string]: unknown;
-};
-
-function getEventDate(event: ScheduledEvent): Date {
-  const scheduled = (event as any)?.scheduledTime;
-  return scheduled ? new Date(scheduled) : new Date();
-}
-
-function shouldRunOutbox(event: ScheduledEvent): boolean {
-  const cron = (event as any)?.cron;
-  const when = getEventDate(event);
-
->>>>>>> 333fac18
   if (typeof cron === 'string' && cron.trim()) {
     const minuteToken = cron.trim().split(/\s+/)[0];
     const parsed = Number(minuteToken);
     if (Number.isInteger(parsed)) {
-<<<<<<< HEAD
       return parsed % 10 === 0;
     }
   }
@@ -37,47 +15,12 @@
   const when = scheduled ? new Date(scheduled) : new Date();
   return when.getUTCMinutes() % 10 === 0;
 }
-=======
-      return when.getUTCMinutes() === parsed;
-    }
-    if (minuteToken.startsWith('*/')) {
-      const interval = Number(minuteToken.slice(2));
-      if (Number.isInteger(interval) && interval > 0) {
-        return when.getUTCMinutes() % interval === 0;
-      }
-    }
-  }
-  return when.getUTCMinutes() % 10 === 0;
-}
-
-function shouldRunDeadlinks(event: ScheduledEvent): boolean {
-  const when = getEventDate(event);
-  return when.getUTCHours() === 3 && when.getUTCMinutes() === 10;
-}
-
-function shouldRunDailyCoverage(event: ScheduledEvent): boolean {
-  const when = getEventDate(event);
-  return when.getUTCHours() === 3 && when.getUTCMinutes() === 20;
-}
->>>>>>> 333fac18
 
 export default {
   async scheduled(event: ScheduledEvent, env: IngestEnv, _ctx: ExecutionContext) {
     await runCatalogOnce(env);
-<<<<<<< HEAD
     if (shouldRunOutbox(_event)) {
       await runOutbox(env);
     }
-=======
-    if (shouldRunOutbox(event)) {
-      await runOutbox(env);
-    }
-    if (shouldRunDeadlinks(event)) {
-      await checkDeadlinks(env);
-    }
-    if (shouldRunDailyCoverage(event)) {
-      await writeDailyCoverage(env);
-    }
->>>>>>> 333fac18
   }
 };