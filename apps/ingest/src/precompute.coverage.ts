--- conflicted
+++ resolved
@@ -4,7 +4,6 @@
 
 const THIRTY_DAYS_MS = 30 * 24 * 60 * 60 * 1000;
 
-<<<<<<< HEAD
 type DeadlinkRecord = { id: number; url: string };
 
 function isDeadlinkRecord(entry: unknown): entry is DeadlinkRecord {
@@ -14,23 +13,10 @@
 }
 
 export function isDeadlinkMetricsRecord(value: unknown): value is DeadlinkMetricsRecord {
-=======
-/**
- * Minimal snapshot of the deadlink metrics stored in `LOOKUPS_KV`.
- *
- * - `rate` tracks the fraction of checked program URLs that failed.
- *
- * Only the `rate` value is consumed during coverage precomputation; the other
- * fields remain available on {@link DeadlinkMetricsRecord} for debugging and
- * visibility in the stored JSON payload.
- */
-type DeadlinkMetrics = Pick<DeadlinkMetricsRecord, 'rate'>;
->>>>>>> 15681163
 
 export function isDeadlinkMetrics(value: unknown): value is DeadlinkMetrics {
   if (value === null || typeof value !== 'object') return false;
 
-<<<<<<< HEAD
   if (typeof candidate.rate !== 'number' || !Number.isFinite(candidate.rate)) {
     return false;
   }
@@ -45,11 +31,6 @@
   }
 
   return candidate.bad.every(isDeadlinkRecord);
-=======
-  const candidate = value as Partial<DeadlinkMetrics>;
-
-  return typeof candidate.rate === 'number' && Number.isFinite(candidate.rate);
->>>>>>> 15681163
 }
 
 type IngestEnv = {
