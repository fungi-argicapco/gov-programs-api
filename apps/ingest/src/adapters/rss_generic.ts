<<<<<<< HEAD
import { load, type Cheerio, type CheerioAPI } from 'cheerio';
import { parseISO } from 'date-fns';
import { Program, type Adapter, type AdapterContext, type AdapterResult, type ProgramT } from '@common/types';

export const generateSlug = (label: string): string => {
  const normalized = label.toLowerCase().replace(/[^a-z0-9]+/g, '-');
  return normalized.length > 0 ? normalized : '-';
};

const parseItem = (item: Cheerio<any>, $: CheerioAPI): ProgramT | null => {
  const title = item.find('title').first().text().trim();
  if (!title) return null;
  const link = item.find('link').first().text().trim();
  const summary = item.find('description').first().text().trim();
  const pubDate = item.find('pubDate').first().text().trim();
  let startDate: string | undefined;
  if (pubDate) {
    const parsed = parseISO(pubDate);
    if (!Number.isNaN(parsed.getTime())) {
      startDate = parsed.toISOString();
=======
import { createHash } from 'node:crypto';
import { z } from 'zod';

const Program = z.object({
  id: z.string(),
  title: z.string(),
  summary: z.string().optional(),
  websiteUrl: z.string().optional(),
  startDate: z.string().optional(),
  tags: z
    .object({
      id: z.string(),
      slug: z.string(),
      label: z.string()
    })
    .array()
    .default([])
});

export type ProgramT = z.infer<typeof Program>;

const RssItem = z.object({
  guid: z
    .union([
      z.string(),
      z.object({ value: z.string().optional() }).partial()
    ])
    .optional(),
  link: z.string().optional(),
  title: z.string(),
  summary: z.string().optional(),
  categories: z.array(z.string()).optional(),
  isoDate: z.string().optional()
});

export type RssItemT = z.infer<typeof RssItem>;

const normalizeGuid = (guid: RssItemT['guid']): string | undefined => {
  if (!guid) {
    return undefined;
  }

  if (typeof guid === 'string') {
    return guid.trim() || undefined;
  }

  if (typeof guid.value === 'string') {
    const trimmed = guid.value.trim();
    if (trimmed.length > 0) {
      return trimmed;
>>>>>>> 5b81f3ae
    }
  }

<<<<<<< HEAD
  const program: ProgramT = Program.parse({
    id: crypto.randomUUID(),
    title,
    summary: summary || undefined,
    websiteUrl: link || undefined,
    startDate,
    tags: categories.map((label) => ({
      id: crypto.randomUUID(),
      slug: generateSlug(label),
      label
    }))
  });
=======
  return undefined;
};
>>>>>>> 5b81f3ae

const hashId = (input: string): string => {
  return createHash('sha256').update(input).digest('hex');
};

export const deriveProgramId = (item: Pick<RssItemT, 'guid' | 'link' | 'title'>): string => {
  const guid = normalizeGuid(item.guid);
  if (guid) {
    return hashId(guid);
  }

  const link = item.link?.trim();
  if (link) {
    return hashId(link);
  }

  const title = item.title.trim();
  const fallbackSeed = `${title}|${item.link ?? ''}`;
  return hashId(fallbackSeed);
};

export const adaptRssItemToProgram = (raw: RssItemT): ProgramT => {
  const item = RssItem.parse(raw);
  const { title, summary, link, isoDate } = item;
  const categories = item.categories ?? [];

  const programId = deriveProgramId(item);

  const program: ProgramT = Program.parse({
    id: programId,
    title,
    summary: summary || undefined,
    websiteUrl: link || undefined,
    startDate: isoDate || undefined,
    tags: categories.map((label) => {
      const slug = label.toLowerCase().replace(/[^a-z0-9]+/g, '-').replace(/(^-|-$)/g, '');
      const slugOrHash = slug || hashId(label);
      return {
        id: `${programId}:${slugOrHash}`,
        slug: slugOrHash,
        label
      };
    })
  });

  return program;
};<|MERGE_RESOLUTION|>--- conflicted
+++ resolved
@@ -1,4 +1,3 @@
-<<<<<<< HEAD
 import { load, type Cheerio, type CheerioAPI } from 'cheerio';
 import { parseISO } from 'date-fns';
 import { Program, type Adapter, type AdapterContext, type AdapterResult, type ProgramT } from '@common/types';
@@ -19,78 +18,11 @@
     const parsed = parseISO(pubDate);
     if (!Number.isNaN(parsed.getTime())) {
       startDate = parsed.toISOString();
-=======
-import { createHash } from 'node:crypto';
-import { z } from 'zod';
-
-const Program = z.object({
-  id: z.string(),
-  title: z.string(),
-  summary: z.string().optional(),
-  websiteUrl: z.string().optional(),
-  startDate: z.string().optional(),
-  tags: z
-    .object({
-      id: z.string(),
-      slug: z.string(),
-      label: z.string()
-    })
-    .array()
-    .default([])
-});
-
-export type ProgramT = z.infer<typeof Program>;
-
-const RssItem = z.object({
-  guid: z
-    .union([
-      z.string(),
-      z.object({ value: z.string().optional() }).partial()
-    ])
-    .optional(),
-  link: z.string().optional(),
-  title: z.string(),
-  summary: z.string().optional(),
-  categories: z.array(z.string()).optional(),
-  isoDate: z.string().optional()
-});
-
-export type RssItemT = z.infer<typeof RssItem>;
-
-const normalizeGuid = (guid: RssItemT['guid']): string | undefined => {
-  if (!guid) {
-    return undefined;
-  }
-
-  if (typeof guid === 'string') {
-    return guid.trim() || undefined;
-  }
-
-  if (typeof guid.value === 'string') {
-    const trimmed = guid.value.trim();
-    if (trimmed.length > 0) {
-      return trimmed;
->>>>>>> 5b81f3ae
     }
   }
 
-<<<<<<< HEAD
-  const program: ProgramT = Program.parse({
-    id: crypto.randomUUID(),
-    title,
-    summary: summary || undefined,
-    websiteUrl: link || undefined,
-    startDate,
-    tags: categories.map((label) => ({
-      id: crypto.randomUUID(),
-      slug: generateSlug(label),
-      label
-    }))
-  });
-=======
   return undefined;
 };
->>>>>>> 5b81f3ae
 
 const hashId = (input: string): string => {
   return createHash('sha256').update(input).digest('hex');
@@ -124,16 +56,12 @@
     title,
     summary: summary || undefined,
     websiteUrl: link || undefined,
-    startDate: isoDate || undefined,
-    tags: categories.map((label) => {
-      const slug = label.toLowerCase().replace(/[^a-z0-9]+/g, '-').replace(/(^-|-$)/g, '');
-      const slugOrHash = slug || hashId(label);
-      return {
-        id: `${programId}:${slugOrHash}`,
-        slug: slugOrHash,
-        label
-      };
-    })
+    startDate,
+    tags: categories.map((label) => ({
+      id: crypto.randomUUID(),
+      slug: generateSlug(label),
+      label
+    }))
   });
 
   return program;
