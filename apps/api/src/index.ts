import { Hono } from 'hono';
import { Env } from './db';
import { buildProgramsQuery } from './query';
import { listSourcesWithMetrics, buildCoverageResponse } from './coverage';
import { mwAuth, type AuthVariables } from './mw.auth';
import { mwRate } from './mw.rate';
import { createAlertSubscription, createSavedQuery, deleteSavedQuery, getSavedQuery } from './saved';
import { scoreProgramWithReasons, suggestStack, loadWeights, type Profile as MatchProfile, type ProgramRecord } from './match';
import { loadFxToUSD } from '@common/lookups';
import { getUtcDayStart, getUtcMonthStart } from './time';

const MAX_MATCH_RESULTS = 50;

const app = new Hono<{ Bindings: Env; Variables: AuthVariables }>();

function parseIndustryCodes(raw: string | null | undefined): string[] {
  if (!raw) return [];
  try {
    const parsed = JSON.parse(raw);
    return Array.isArray(parsed) ? parsed : [];
  } catch {
    return [];
  }
}

async function fetchProgramRelations(env: Env, ids: number[]) {
  if (ids.length === 0) {
    return {
      benefits: new Map<number, any[]>(),
      criteria: new Map<number, any[]>(),
      tags: new Map<number, string[]>()
    };
  }
  const placeholders = ids.map(() => '?').join(',');
  const [benefits, criteria, tags] = await Promise.all([
    env.DB.prepare(`SELECT program_id, type, min_amount_cents, max_amount_cents, currency_code, notes FROM benefits WHERE program_id IN (${placeholders})`).bind(...ids).all<any>(),
    env.DB.prepare(`SELECT program_id, kind, operator, value FROM criteria WHERE program_id IN (${placeholders})`).bind(...ids).all<any>(),
    env.DB.prepare(`SELECT program_id, tag FROM tags WHERE program_id IN (${placeholders})`).bind(...ids).all<any>()
  ]);
  const benefitMap = new Map<number, any[]>();
  for (const row of benefits.results ?? []) {
    const list = benefitMap.get(row.program_id) ?? [];
    list.push({
      type: row.type,
      min_amount_cents: row.min_amount_cents ?? null,
      max_amount_cents: row.max_amount_cents ?? null,
      currency_code: row.currency_code ?? null,
      notes: row.notes ?? null
    });
    benefitMap.set(row.program_id, list);
  }
  const criteriaMap = new Map<number, any[]>();
  for (const row of criteria.results ?? []) {
    const list = criteriaMap.get(row.program_id) ?? [];
    list.push({ kind: row.kind, operator: row.operator, value: row.value });
    criteriaMap.set(row.program_id, list);
  }
  const tagMap = new Map<number, string[]>();
  for (const row of tags.results ?? []) {
    const list = tagMap.get(row.program_id) ?? [];
    list.push(row.tag);
    tagMap.set(row.program_id, list);
  }
  return { benefits: benefitMap, criteria: criteriaMap, tags: tagMap };
}

function buildProgramForMatch(row: any, relations: {
  benefits: Map<number, any[]>;
  criteria: Map<number, any[]>;
  tags: Map<number, string[]>;
}): { programRecord: ProgramRecord; payload: any } {
  const industryCodes = parseIndustryCodes(row.industry_codes);
  const benefits = relations.benefits.get(row.id) ?? [];
  const criteria = relations.criteria.get(row.id) ?? [];
  const tags = relations.tags.get(row.id) ?? [];
  const programRecord: ProgramRecord = {
    id: Number(row.id),
    uid: row.uid,
    source_id: row.source_id ?? null,
    country_code: row.country_code as 'US' | 'CA' | 'UK',
    jurisdiction_code: row.jurisdiction_code ?? null,
    authority_level: row.authority_level ?? null,
    industry_codes: industryCodes,
    start_date: row.start_date ?? null,
    end_date: row.end_date ?? null,
    updated_at: Number(row.updated_at ?? 0),
    title: row.title,
    summary: row.summary ?? null,
    benefit_type: row.benefit_type ?? null,
    status: row.status ?? null,
    url: row.url ?? null,
    benefits: benefits.map((benefit: any) => ({
      type: benefit.type ?? null,
      notes: benefit.notes ?? null,
      max_amount_cents: benefit.max_amount_cents ?? null,
      min_amount_cents: benefit.min_amount_cents ?? null,
      currency_code: benefit.currency_code ?? null
    })),
    criteria,
    tags
  };
  const payload = {
    ...row,
    industry_codes: industryCodes,
    benefits,
    criteria,
    tags
  };
  return { programRecord, payload };
}

type MatchFilters = {
  country?: string;
  jurisdiction?: string;
  industry?: string[];
  from?: string;
  to?: string;
  limit?: number;
};

function sanitizeProfile(raw: any): MatchProfile | null {
  if (!raw || typeof raw !== 'object') return null;
  const country = typeof raw.country_code === 'string' ? raw.country_code.toUpperCase() : '';
  if (country !== 'US' && country !== 'CA' && country !== 'UK') return null;
  const naicsCodes = Array.isArray(raw.naics)
    ? raw.naics
        .map((code: any) => String(code))
        .filter((code: string): code is string => code.length > 0)
    : [];
  const profile: MatchProfile = {
    country_code: country,
    naics: Array.from(new Set(naicsCodes))
  };
  if (typeof raw.jurisdiction_code === 'string' && raw.jurisdiction_code.trim()) {
    profile.jurisdiction_code = raw.jurisdiction_code.trim();
  }
  if (raw.capex_cents !== undefined) {
    const capex = Number(raw.capex_cents);
    if (Number.isFinite(capex) && capex >= 0) {
      profile.capex_cents = Math.round(capex);
    }
  }
  if (typeof raw.start_date === 'string' && raw.start_date.trim()) {
    profile.start_date = raw.start_date.trim();
  }
  if (typeof raw.end_date === 'string' && raw.end_date.trim()) {
    profile.end_date = raw.end_date.trim();
  }
  return profile;
}

function sanitizeFilters(raw: any): MatchFilters {
  if (!raw || typeof raw !== 'object') return {};
  const filters: MatchFilters = {};
  if (typeof raw.country === 'string' && raw.country.trim()) {
    filters.country = raw.country.trim();
  }
  if (typeof raw.jurisdiction === 'string' && raw.jurisdiction.trim()) {
    filters.jurisdiction = raw.jurisdiction.trim();
  }
  if (Array.isArray(raw.industry)) {
    filters.industry = raw.industry
      .map((code: any) => String(code))
      .filter((code: string): code is string => code.length > 0);
  } else if (typeof raw.industry === 'string' && raw.industry.trim()) {
    filters.industry = [raw.industry.trim()];
  }
  if (typeof raw.from === 'string' && raw.from.trim()) {
    filters.from = raw.from.trim();
  }
  if (typeof raw.to === 'string' && raw.to.trim()) {
    filters.to = raw.to.trim();
  }
  const limit = Number(raw.limit);
  if (Number.isFinite(limit) && limit > 0) {
    filters.limit = Math.floor(limit);
  }
  return filters;
}

async function getScoredPrograms(
  env: Env,
  profile: MatchProfile,
  filters: MatchFilters,
  limit: number,
  weights: Awaited<ReturnType<typeof loadWeights>>,
  fxRates: Record<string, number>,
  now: number
) {
  const { sql, params } = buildProgramsQuery({
    country: filters.country ?? profile.country_code,
    jurisdiction: filters.jurisdiction ?? profile.jurisdiction_code,
    industry: filters.industry && filters.industry.length ? filters.industry : undefined,
    from: filters.from ?? profile.start_date,
    to: filters.to ?? profile.end_date,
    limit: Math.min(limit, 100),
    offset: 0,
    sort: '-updated_at'
  });
  const data = await env.DB.prepare(sql).bind(...params).all<any>();
  const rows = data.results ?? [];
  const relations = await fetchProgramRelations(env, rows.map((row: any) => Number(row.id)));
  const detailed = await Promise.all(
    rows.map(async (row: any) => {
      const { programRecord, payload } = buildProgramForMatch(row, relations);
      const scored = await scoreProgramWithReasons(profile, programRecord, weights, env, { fxRates, now });
      const recordWithScore: ProgramRecord = { ...programRecord, score: scored.score };
      return { payload, record: recordWithScore, score: scored.score, reasons: scored.reasons };
    })
  );
  detailed.sort((a, b) => b.score - a.score);
  return detailed;
}

app.get('/v1/health', (c) => c.json({ ok: true, service: 'gov-programs-api' }));

app.get('/v1/programs', async (c) => {
  const url = new URL(c.req.url);
  const qp = url.searchParams;
  const country = qp.get('country') || undefined; // 'US'|'CA'
  const state = qp.get('state') || qp.get('province') || undefined;
  const jurisdiction = state ? `${country || 'US'}-${state}` : undefined;
  const industry = qp.getAll('industry[]').concat(qp.getAll('industry'));
  const benefitType = qp.getAll('benefit_type[]').concat(qp.getAll('benefit_type'));
  const status = qp.getAll('status[]').concat(qp.getAll('status'));
  const from = qp.get('from') || undefined;
  const to = qp.get('to') || undefined;
  const sort = (qp.get('sort') as any) || '-updated_at';
  const page = parseInt(qp.get('page') || '1', 10);
  const pageSize = Math.min(parseInt(qp.get('page_size') || '25', 10), 100);
  const offset = (page - 1) * pageSize;

  const { sql, countSql, params } = buildProgramsQuery({
    q: qp.get('q') || undefined,
    country, jurisdiction, industry, benefitType, status, from, to, sort,
    limit: pageSize, offset
  });

  const data = await c.env.DB.prepare(sql).bind(...params).all<any>();
  const count = await c.env.DB.prepare(countSql).bind(...params).first<{ total: number }>();
  const rows = data.results ?? [];
  const relations = await fetchProgramRelations(c.env, rows.map((r: any) => Number(r.id))); 
  const enriched = rows.map((row: any) => ({
    ...row,
    industry_codes: parseIndustryCodes(row.industry_codes),
    benefits: relations.benefits.get(row.id) ?? [],
    criteria: relations.criteria.get(row.id) ?? [],
    tags: relations.tags.get(row.id) ?? []
  }));

  return c.json({ data: enriched, meta: { total: Number(count?.total ?? 0), page, pageSize } });
});

app.use('/v1/saved-queries', mwRate, mwAuth);
app.use('/v1/saved-queries/*', mwRate, mwAuth);
app.use('/v1/alerts', mwRate, mwAuth);
app.use('/v1/usage/me', mwRate, mwAuth);
app.use('/v1/match', mwRate, mwAuth);
app.use('/v1/stacks', mwRate, mwAuth);
app.use('/v1/stacks/*', mwRate, mwAuth);
app.use('/v1/admin', mwRate, mwAuth);
app.use('/v1/admin/*', mwRate, mwAuth);

app.post('/v1/match', async (c) => {
  const auth = c.get('auth');
  if (!auth) return c.json({ error: 'unauthorized' }, 401);
  let body: any;
  try {
    body = await c.req.json();
  } catch {
    return c.json({ error: 'invalid_json' }, 400);
  }
  const profile = sanitizeProfile(body?.profile);
  if (!profile) {
    return c.json({ error: 'invalid_profile' }, 400);
  }
  const filters = sanitizeFilters(body?.filters);
  const weights = await loadWeights(c.env);
  const fxRates = await loadFxToUSD(c.env);
  if (!fxRates.USD) fxRates.USD = 1;
  const now = Date.now();
  const scored = await getScoredPrograms(c.env, profile, filters, filters.limit ?? 100, weights, fxRates, now);
  return c.json({
<<<<<<< HEAD
    data: scored.slice(0, 50).map((entry) => ({
=======
    data: scored.slice(0, MAX_MATCH_RESULTS).map((entry) => ({
>>>>>>> 21a9e5c6
      program: entry.payload,
      score: entry.score,
      reasons: entry.reasons
    }))
  });
});

app.post('/v1/stacks/suggest', async (c) => {
  const auth = c.get('auth');
  if (!auth) return c.json({ error: 'unauthorized' }, 401);
  let body: any;
  try {
    body = await c.req.json();
  } catch {
    return c.json({ error: 'invalid_json' }, 400);
  }
  const profile = sanitizeProfile(body?.profile);
  if (!profile) {
    return c.json({ error: 'invalid_profile' }, 400);
  }
  const filters = sanitizeFilters(body?.filters);
  const weights = await loadWeights(c.env);
  const fxRates = await loadFxToUSD(c.env);
  if (!fxRates.USD) fxRates.USD = 1;
  const now = Date.now();
  const scored = await getScoredPrograms(c.env, profile, filters, filters.limit ?? 150, weights, fxRates, now);
  const stackCandidates = scored.slice(0, 100).map((entry) => entry.record);
  const stack = await suggestStack(profile, stackCandidates, { env: c.env, fxRates, now });
  return c.json({
    stack: stack.selected,
    value_usd: stack.value_usd,
    coverage_ratio: stack.coverage_ratio,
    constraints_hit: stack.constraints_hit
  });
});

app.get('/v1/admin/sources/health', async (c) => {
  const auth = c.get('auth');
  if (!auth) return c.json({ error: 'unauthorized' }, 401);
  if (auth.role !== 'admin') return c.json({ error: 'forbidden' }, 403);
  const metrics = await listSourcesWithMetrics(c.env);
  const errorRows = await c.env.DB.prepare(
    `SELECT source_id, message FROM ingestion_runs WHERE status = 'error' AND message IS NOT NULL ORDER BY ended_at DESC`
  ).all<{ source_id: number; message: string }>();
  const errorMap = new Map<number, string>();
  for (const row of errorRows.results ?? []) {
    if (!errorMap.has(row.source_id) && row.message) {
      errorMap.set(row.source_id, row.message);
    }
  }
  return c.json({
    data: metrics.map((metric) => ({
      id: metric.source_id,
      name: metric.id,
      jurisdiction_code: metric.jurisdiction_code,
      last_success_at: metric.last_success_at,
      success_rate_7d: metric.success_rate_7d,
      last_error: errorMap.get(metric.source_id) ?? null
    }))
  });
});

app.post('/v1/admin/ingest/retry', async (c) => {
  const auth = c.get('auth');
  if (!auth) return c.json({ error: 'unauthorized' }, 401);
  if (auth.role !== 'admin') return c.json({ error: 'forbidden' }, 403);
  const url = new URL(c.req.url);
  const sourceId = Number(url.searchParams.get('source'));
  if (!Number.isInteger(sourceId) || sourceId <= 0) {
    return c.json({ error: 'invalid_source' }, 400);
  }
  const exists = await c.env.DB.prepare('SELECT id FROM sources WHERE id = ? LIMIT 1')
    .bind(sourceId)
    .first<{ id: number }>();
  if (!exists) {
    return c.json({ error: 'not_found' }, 404);
  }
  const nowSeconds = Math.floor(Date.now() / 1000);
  await c.env.DB.prepare(
    `INSERT INTO ingestion_runs (source_id, started_at, ended_at, status, message)
     VALUES (?, ?, ?, 'partial', 'queued for admin retry')`
  )
    .bind(sourceId, nowSeconds, nowSeconds)
    .run();
  return c.json({ queued: true, source_id: sourceId });
});

app.post('/v1/saved-queries', async (c) => {
  const auth = c.get('auth');
  if (!auth) return c.json({ error: 'unauthorized' }, 401);
  let body: any;
  try {
    body = await c.req.json();
  } catch {
    return c.json({ error: 'invalid_json' }, 400);
  }
  const name = typeof body?.name === 'string' ? body.name.trim() : '';
  const queryJson = typeof body?.query_json === 'string' ? body.query_json : '';
  if (!name || !queryJson) {
    return c.json({ error: 'invalid_payload' }, 400);
  }
  const id = await createSavedQuery(c.env, auth.apiKeyId, { name, query_json: queryJson });
  return c.json({ id });
});

app.get('/v1/saved-queries/:id', async (c) => {
  const auth = c.get('auth');
  if (!auth) return c.json({ error: 'unauthorized' }, 401);
  const id = Number(c.req.param('id'));
  if (!Number.isInteger(id)) {
    return c.json({ error: 'not_found' }, 404);
  }
  const row = await getSavedQuery(c.env, auth.apiKeyId, id);
  if (!row) {
    return c.json({ error: 'not_found' }, 404);
  }
  return c.json(row);
});

app.delete('/v1/saved-queries/:id', async (c) => {
  const auth = c.get('auth');
  if (!auth) return c.json({ error: 'unauthorized' }, 401);
  const id = Number(c.req.param('id'));
  if (!Number.isInteger(id)) {
    return c.json({ error: 'not_found' }, 404);
  }
  const deleted = await deleteSavedQuery(c.env, auth.apiKeyId, id);
  if (!deleted) {
    return c.json({ error: 'not_found' }, 404);
  }
  return c.json({ ok: true });
});

app.post('/v1/alerts', async (c) => {
  const auth = c.get('auth');
  if (!auth) return c.json({ error: 'unauthorized' }, 401);
  let body: any;
  try {
    body = await c.req.json();
  } catch {
    return c.json({ error: 'invalid_json' }, 400);
  }
  const savedQueryId = Number(body?.saved_query_id);
  const sink = typeof body?.sink === 'string' ? body.sink : '';
  const target = typeof body?.target === 'string' ? body.target : '';
  if (!Number.isInteger(savedQueryId) || !sink || !target) {
    return c.json({ error: 'invalid_payload' }, 400);
  }
  const savedQuery = await getSavedQuery(c.env, auth.apiKeyId, savedQueryId);
  if (!savedQuery) {
    return c.json({ error: 'not_found' }, 404);
  }
  const id = await createAlertSubscription(c.env, {
    saved_query_id: savedQuery.id,
    sink,
    target
  });
  return c.json({ id });
});

app.get('/v1/usage/me', async (c) => {
  const auth = c.get('auth');
  if (!auth) return c.json({ error: 'unauthorized' }, 401);
  const now = new Date();
  const nowSeconds = Math.floor(now.getTime() / 1000);
  const dayStart = getUtcDayStart(now);
  const monthStart = getUtcMonthStart(now);

  const [dayUsage, monthUsage] = await Promise.all([
    c.env.DB.prepare('SELECT COALESCE(SUM(cost), 0) as total FROM usage_events WHERE api_key_id = ? AND ts >= ?')
      .bind(auth.apiKeyId, dayStart)
      .first<{ total: number | null }>(),
    c.env.DB.prepare('SELECT COALESCE(SUM(cost), 0) as total FROM usage_events WHERE api_key_id = ? AND ts >= ?')
      .bind(auth.apiKeyId, monthStart)
      .first<{ total: number | null }>()
  ]);

  return c.json({
    day: { used: Number(dayUsage?.total ?? 0), window_started_at: dayStart },
    month: { used: Number(monthUsage?.total ?? 0), window_started_at: monthStart },
    limits: {
      daily: auth.quotaDaily,
      monthly: auth.quotaMonthly,
      last_seen_at: nowSeconds
    }
  });
});

app.get('/v1/programs/:id', async (c) => {
  const id = c.req.param('id');
  // Try lookup by uid first
  let row = await c.env.DB.prepare(
    `SELECT * FROM programs WHERE uid = ? LIMIT 1`
  ).bind(id).first<any>();
  // If not found, and id is an integer, try lookup by id
  if (!row && /^\d+$/.test(id)) {
    row = await c.env.DB.prepare(
      `SELECT * FROM programs WHERE id = ? LIMIT 1`
    ).bind(Number(id)).first<any>();
  }
  if (!row) return c.json({ error: 'not_found' }, 404);
  const relations = await fetchProgramRelations(c.env, [Number(row.id)]);
  return c.json({
    ...row,
    industry_codes: parseIndustryCodes(row.industry_codes),
    benefits: relations.benefits.get(row.id) ?? [],
    criteria: relations.criteria.get(row.id) ?? [],
    tags: relations.tags.get(row.id) ?? []
  });
});

app.get('/v1/sources', async (c) => {
  const rows = await listSourcesWithMetrics(c.env);
  return c.json({
    data: rows.map((row) => ({
      id: row.id,
      source_id: row.source_id,
      authority: row.authority,
      jurisdiction_code: row.jurisdiction_code,
      url: row.url,
      license: row.license,
      tos_url: row.tos_url,
      last_success_at: row.last_success_at,
      success_rate_7d: row.success_rate_7d
    }))
  });
});

app.get('/v1/stats/coverage', async (c) => {
  const payload = await buildCoverageResponse(c.env);
  return c.json(payload);
});

export default app;<|MERGE_RESOLUTION|>--- conflicted
+++ resolved
@@ -281,11 +281,7 @@
   const now = Date.now();
   const scored = await getScoredPrograms(c.env, profile, filters, filters.limit ?? 100, weights, fxRates, now);
   return c.json({
-<<<<<<< HEAD
     data: scored.slice(0, 50).map((entry) => ({
-=======
-    data: scored.slice(0, MAX_MATCH_RESULTS).map((entry) => ({
->>>>>>> 21a9e5c6
       program: entry.payload,
       score: entry.score,
       reasons: entry.reasons
