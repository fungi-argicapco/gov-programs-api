# Development Sprints Roadmap

This roadmap sequences the Phase 2 scope into themed sprints that align ingestion, enrichment, and platform capabilities for the US & Canada MVP. Each sprint lists its goals, primary deliverables, and representative backlog items.

## Next Sprint Focus

<<<<<<< HEAD
### Climate Hazard Normalisation
=======
### Climate Hazard Normalization
- [Sprint 1 plan with detailed workstreams](./sprint-1-climate-program-expansion.md)
>>>>>>> 34167dad
- Automate INFORM subnational downloads via HDX credentials.
- Ingest FEMA NRI tract-level and hazard-specific metrics.
- Stand up the long-format `climate_hazard_metrics` table.
- Add WorldRiskIndex once HDX access is approved.

### Program Dataset Expansion
- Extend the ISO-3166-2 registry beyond the initial seven countries, covering state/district incentives and EU/APAC program feeds.
- Build application calendars and monitoring jobs for funding windows.
- Link programs to capital-stack entries and partner data to support blended-finance tooling.

### Data Governance & Delivery
- Establish automation playbooks and SOPs for restricted datasets (Germanwatch CRI, Yale EPI, UNEP Explorer) once licensing approvals arrive.
- Define reporting endpoints or dashboard slices that surface the new ESG/climate metrics alongside program data for playbook consumers.
- Once the climate hazard table or program expansions are in flight, split subsequent sprints into data ingestion versus legal/licensing follow-ups as needed.

<<<<<<< HEAD
#### Codex Task Queue
| Priority | Task | Scope Notes | Completion Signal |
| --- | --- | --- | --- |
| P0 | Automate INFORM subnational harvests | Extend `apps/ingest` scheduled jobs to authenticate against HDX, persist source manifests to `data/inform/`, and document credential handling in `docs/LICENSING.md`. | Nightly cron captures the latest INFORM CSVs and updates the raw dataset snapshot in Git. |
| P0 | Model FEMA NRI tract metrics | Introduce a D1 migration for the long-format `climate_hazard_metrics` table, wire ingestion mappers for FEMA exports, and validate type coverage with Vitest fixtures. | Migration succeeds locally (`bun run migrate:local`) and ingestion populates metrics for at least one FEMA hazard. |
| P1 | Expand ISO-3166-2 registry | Update `data/iso_crosswalk.csv` with EU/APAC regions plus U.S. state/district incentives and regenerate any derived lookups consumed by the API. | `bun run typecheck` stays green and region filters expose the new jurisdictions. |
| P1 | Build funding window monitors | Add cron-friendly calendar builders in `apps/ingest` that emit application window events to KV or D1, paired with dashboard notes in `docs/ingestion-observability.md`. | Scheduled job run logs upcoming deadlines and dashboards reference the generated feed. |
| P2 | Link programs to capital stack data | Join program records with partner capital-stack entries in persistence models and surface linkage fields via `/v1/programs` responses. | API responses include partner linkage metadata with accompanying schema documentation updates. |
| P2 | Draft restricted dataset SOPs | Create playbooks in `docs/admin-runbooks.md` detailing access workflows and compliance steps for CRI, EPI, and UNEP Explorer datasets once licensing clears. | Runbooks merged with sign-off from data governance reviewers. |

#### Final Codex Session Seeds
Each seed captures a ready-to-run Codex session, aligning scope, guardrails, and validation so we can close the sprint without additional grooming.

1. **Seed 1 – Climate Hazard Backbone**
   - **Objective:** Ship the `climate_hazard_metrics` schema, FEMA NRI ingestion path, and fixture validation called out in the P0 queue items.
   - **Entry Criteria:** `apps/ingest` worker scaffolding confirmed via `bun run typecheck`; FEMA sample CSV available in `data/fema/fixtures/`.
   - **Exit Criteria:** New D1 migration merged, ingestion harness writes to the long-format table, and Vitest snapshots capture at least wind and flood hazards. Update `docs/ARCHITECTURE.md` with the metric flow diagram.

2. **Seed 2 – INFORM + WorldRiskIndex Automation**
   - **Objective:** Build the HDX-authenticated fetcher, persist manifests, and draft the WorldRiskIndex ingestion toggle so HDX data can land alongside FEMA metrics.
   - **Entry Criteria:** HDX credentials stored in the secret manager with wrangler bindings documented; `docs/LICENSING.md` section stubbed for INFORM restrictions.
   - **Exit Criteria:** Scheduled job downloads nightly INFORM data, a feature flag controls WorldRiskIndex ingestion, and documentation covers credential rotation plus failure recovery.

3. **Seed 3 – Program Expansion & Governance Finish Line**
   - **Objective:** Complete ISO-3166-2 expansion, application calendar monitors, and restricted dataset SOPs needed for blended-finance workflows.
   - **Entry Criteria:** Latest jurisdiction mapping spreadsheet imported to `data/iso_crosswalk.csv`; dashboard skeleton ready to accept new calendar panels.
   - **Exit Criteria:** API exposes expanded jurisdictions, monitoring jobs emit upcoming deadlines, and `docs/admin-runbooks.md`/`docs/ingestion-observability.md` reflect the new governance processes.

=======
>>>>>>> 34167dad
## Sprint 0: Environment & Baseline Quality (1 week)
**Goal:** Ensure every contributor can bootstrap, test, and deploy the worker confidently.

[Execution plan & checklist](./sprint-0-environment.md)

**Deliverables**
- Verified local setup scripts and documentation updates covering Bun-only workflows and Cloudflare prerequisites.
- Passing baseline automation: `bun run typecheck`, `bun test`, and `bunx wrangler dev` smoke validation.
- Hardened migration runbooks for D1 schemas up to `0010_canvas_onboarding.sql`, including dry-run guidance, rollback verification, and checkpointed schema validation steps.

**Backlog Highlights**
- Run and document `bun install`, `bash codex/env.setup.sh`, and `bun run setup:local`, calling out `.env.dev.local` values to unblock `wrangler dev` usage so new contributors don't stall on missing Cloudflare bindings.
- Capture production secret requirements (`CLOUDFLARE_*`, `PROGRAM_API_BASE`, `EMAIL_*`) in launch docs and verify `bun run setup:remote` idempotence.
- Exercise `bun run deploy` in a sandbox, confirming DNS enforcement behavior and Durable Object prerequisites.

## Sprint 1: Live Source Catalog Launch (2 weeks)
**Goal:** Replace fixture-driven ingestion with the Phase 2 live source catalog and adapters.

**Deliverables**
- Implemented `data/sources/phase2.ts` catalog entries for Grants.gov, SAM Assistance, Canada Open Government, and Ontario CKAN feeds with mapper registry wiring.
- Catalog dispatcher powering the ingestion worker, including shared rate limiting and snapshot writes when R2 is configured.
- Updated `/v1/sources` metadata reflecting live source properties.

**Backlog Highlights**
- Extend catalog entries with authentication, throttle, and jurisdiction metadata; gate high-volume feeds via environment flags.
- Update JSON/RSS/HTML adapters for pagination, token-based auth, deduplication, and structured error envelopes.
- Validate mapper functions (`mapGrantsGov`, `mapSamAssistance`, `mapCkanGC`, `mapCkanProvON`) against sample payloads; add fixture-based tests.

## Sprint 2: Enrichment & Coverage Expansion (2 weeks)
**Goal:** Deliver NAICS-driven tagging, coverage validation, and enhanced coverage APIs.

**Deliverables**
- `industry_mappings`, `coverage_audit`, and related schema migrations wired into Drizzle models.
- Enrichment pipeline that merges adapter tags with NAICS-derived tags during ingestion and via nightly backfill.
- `/v1/stats/coverage` enhancements exposing tag/NAICS coverage, validation issues, and persisted coverage reports.

**Backlog Highlights**
- Integrate `enrichNaics` with Cloudflare KV fallbacks and ensure ingestion gracefully degrades when lookups are missing.
- Implement coverage validation rules for program completeness, temporal validity, and jurisdiction totals.
- Update OpenAPI schema, response serializers, and tests to cover new coverage payload structures.

## Sprint 3: Ingestion Observability & Diffing (1 week)
**Goal:** Track ingestion health, run metrics, and content diffs for proactive monitoring.

**Deliverables**
- `ingestion_runs`, `program_diffs`, and `snapshot_diffs` persistence with adapters emitting structured metrics.
- CLI tooling (`bun run ingest:once --source=...`) that surfaces run outcomes and diff summaries locally.
- Alerting hooks or dashboards (e.g., Cloudflare Logpush or Metrics API) for error-rate thresholds.

**Backlog Highlights**
- Wrap dispatcher execution with run lifecycle tracking, surfacing `partial` vs `error` outcomes and notes.
- Build JSON diff utility that ignores noisy fields while flagging critical changes (status, funding, deadlines).
- Document observability workflows and add Vitest coverage for diffing and failure paths.

## Sprint 4: Account & Canvas Experience Hardening (1 week)
**Goal:** Solidify authentication flows and Canvas CRUD ahead of broader rollout.

**Deliverables**
- End-to-end tests covering account request approval, invite acceptance, login, MFA enrolment, and session refresh.
- Canvas API validation for version history, status transitions, and content schema assertions.
- Email notification templates verified against Cloudflare Email Routing or logging sinks.

**Backlog Highlights**
- Ensure session rotation, logout, and MFA-required flows align with the documented API contract.
- Harden `email_tokens` lifecycle and expirations for invites and MFA using Vitest + fixture data.
- Add admin runbooks for approving requests, revoking sessions, and archiving canvases.

## Sprint 5: Launch Readiness & Expansion (1 week)
**Goal:** Prepare for production rollout and set up guardrails for jurisdiction expansion.

**Deliverables**
- Updated launch checklist confirming ingestion SLA adherence, NAICS density targets, and observability dashboards.
- Progressive rollout plan for additional U.S. states and Canadian provinces, including data quality exit criteria.
- Post-deploy validation scripts and dashboards for `/v1/sources` freshness and coverage trends.

**Backlog Highlights**
- Dry-run ingestion with staged cron + fixtures, ensuring graceful degradation without live network access.
- Configure alert thresholds (e.g., error rate >20%, stale sources >24h) and response playbooks.
- Review retention policy for R2 snapshots (e.g., 90-day window) and automate cleanup tasks.

## Ongoing Initiatives
- Keep Bun type checking, tests, and ingestion dry-runs green in CI.
- Maintain documentation for Cloudflare credentials, DNS overrides, and Durable Object requirements.
- Track success metrics: ≥5 live sources, ≥90% programs with NAICS/tags, ingestion diffs surfaced within 15 minutes.
- Climate backlog: automate INFORM subnational manifests (HDX credential flow), ingest FEMA NRI tract-level + hazard metrics, add WorldRiskIndex ingestion once HDX permissions are granted, and implement the unified `climate_hazard_metrics` table described in the INFORM/NRI deep-dive. Document legal clearances before expanding restricted datasets (per `docs/LICENSING.md`).
- Programs backlog: broaden the ISO-3166-2 program registry with EU/APAC sources and state/district incentives, build notification/application calendars, and connect programs to capital-stack datasets for blended-finance workflows.<|MERGE_RESOLUTION|>--- conflicted
+++ resolved
@@ -4,12 +4,7 @@
 
 ## Next Sprint Focus
 
-<<<<<<< HEAD
 ### Climate Hazard Normalisation
-=======
-### Climate Hazard Normalization
-- [Sprint 1 plan with detailed workstreams](./sprint-1-climate-program-expansion.md)
->>>>>>> 34167dad
 - Automate INFORM subnational downloads via HDX credentials.
 - Ingest FEMA NRI tract-level and hazard-specific metrics.
 - Stand up the long-format `climate_hazard_metrics` table.
@@ -25,7 +20,6 @@
 - Define reporting endpoints or dashboard slices that surface the new ESG/climate metrics alongside program data for playbook consumers.
 - Once the climate hazard table or program expansions are in flight, split subsequent sprints into data ingestion versus legal/licensing follow-ups as needed.
 
-<<<<<<< HEAD
 #### Codex Task Queue
 | Priority | Task | Scope Notes | Completion Signal |
 | --- | --- | --- | --- |
@@ -54,8 +48,6 @@
    - **Entry Criteria:** Latest jurisdiction mapping spreadsheet imported to `data/iso_crosswalk.csv`; dashboard skeleton ready to accept new calendar panels.
    - **Exit Criteria:** API exposes expanded jurisdictions, monitoring jobs emit upcoming deadlines, and `docs/admin-runbooks.md`/`docs/ingestion-observability.md` reflect the new governance processes.
 
-=======
->>>>>>> 34167dad
 ## Sprint 0: Environment & Baseline Quality (1 week)
 **Goal:** Ensure every contributor can bootstrap, test, and deploy the worker confidently.
 
